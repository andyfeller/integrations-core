--- conflicted
+++ resolved
@@ -474,11 +474,7 @@
             url = urljoin(url, '?' + query)
 
         try:
-<<<<<<< HEAD
-            response = requests.get(url, timeout=self.default_integration_http_timeout, auth=requests_authentication)
-=======
-            response = requests.get(url, timeout=self.default_integration_http_timeout, verify=validate_ssl)
->>>>>>> 21ab6bb3
+            response = requests.get(url, timeout=self.default_integration_http_timeout, verify=validate_ssl, auth=requests_authentication)
             response.raise_for_status()
             response_json = response.json()
 
